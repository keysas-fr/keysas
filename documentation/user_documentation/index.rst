.. Keysas documentation master file, created by
   sphinx-quickstart on Wed Dec 30 08:13:07 2020.
   You can adapt this file completely to your liking, but it should at least
   contain the root `toctree` directive.

======
Keysas
======

**Keysas** is a modern decontamination station prototype, fast, which aims to be secure.

It provides an easy solution to verify or transfer your documents.
It can be used as a standalone “decontamination station” or act as a gateway to transfert untrusted files to higher security level networks. 
Untrusted files are scanned by an antivirus and you can manage and create your own Yara rules and add them easily to Keysas in order to inspect your files with more efficiency.
You can also create a whitelist of file types you want to transfert based on their **magic number** to filter more accurately. 

Security
--------
This software has been intentionally made to be as secure as possible using Rust programming langage, Secure Computing mode 2, strong sandboxing through systemd namespaces, LandLock and Apparmor.
However if you encounter any security issue, do not hesitate to contact us via `Github <https://github.com/keysas-fr/keysas/>`_.

This code has undergone a **security audit** conducted by `Amossys <https://www.amossys.fr/>`_ an external company specialized in cybersecurity. 
Since this audit, all security patches have been applied to the current v2.5. 
See SECURITY.md on the github repository for more information.

<<<<<<< HEAD
=======
This code has undergone a **security audit** conducted by `Amossys <https://www.amossys.fr/>`_ an external company specialized in cybersecurity. 
Since this audit, all security patches have been applied to the current v2.5. 
See SECURITY.md on the github repository for more information.

>>>>>>> 45634d05
**Keysas** can be installed on Debian 12 (Bookworm) or Debian 13 (Trixie) systems.

This software is mostly written in `Rust <https://www.rust-lang.org/>`_, under `GPL-3.0 license <https://gitlab.com/r3dlight/keysas/-/blob/master/LICENSE>`_.

Learn more and contribute on `Github <https://github.com/keysas-fr/keysas/>`_.

User documentation
------------------

.. toctree::
   :maxdepth: 3
   :caption: Contents:

   installation
   networkgw
   raspberry
   keysas-admin
   windows_firewall


<|MERGE_RESOLUTION|>--- conflicted
+++ resolved
@@ -23,13 +23,12 @@
 Since this audit, all security patches have been applied to the current v2.5. 
 See SECURITY.md on the github repository for more information.
 
-<<<<<<< HEAD
-=======
+
 This code has undergone a **security audit** conducted by `Amossys <https://www.amossys.fr/>`_ an external company specialized in cybersecurity. 
 Since this audit, all security patches have been applied to the current v2.5. 
 See SECURITY.md on the github repository for more information.
 
->>>>>>> 45634d05
+
 **Keysas** can be installed on Debian 12 (Bookworm) or Debian 13 (Trixie) systems.
 
 This software is mostly written in `Rust <https://www.rust-lang.org/>`_, under `GPL-3.0 license <https://gitlab.com/r3dlight/keysas/-/blob/master/LICENSE>`_.
