<div align="center">
<img  src ="img/logo-keysas-github.png"  alt="Keysas"  width=300px/>
</div>

# USB virus cleaning station

# Main features

- Retrieve untrusted files from USB (via keysas-io) or over the network
- Perform multiple checks
  - Run anti-virus check (ClamAV)
  - Run Yara parsing
  - Run extensions and size checks
- Signatures (Files and USB keys)
<<<<<<< HEAD
  - Trusted (Outgoing) USB device must be signed with Keysas-admin app
  - Each verified file signature is stored in the corresponding file report  
  - Signatures are post-quantum proof (hybrid ed25519/Diltithium5 scheme)
  - Private keys are stored using PKCS#8 format (PKCS#11 will also be implemented)
  - x509 certificates are signed by the internal PKI (using Keysas-admin)
=======
    - Trusted (Outgoing) USB device must be signed with Keysas-admin app
    - Each verified file signature is stored in the corresponding file report  
    - Signatures are post-quantum proof (hybrid Ed25519/Diltithium5 scheme)
    - Private keys are stored using PKCS#8 format
    - x509 certificates are signed by the internal PKI (using Keysas-admin)
>>>>>>> 41aec7fb
- Authentication
  - Users can be authenticated using personal Yubikeys 5

# Keysas-core

## Architecture

<div align="center">
<img  src ="img/keysas-core-architecture.png"  alt="keysas-core architecture"  width=900px/>
</div>

Files are passed between daemons as raw file descriptors and using abstract sockets (GNU/Linux only). Each daemon adds metadata and send it to the next daemon using a dedicated abstract socket. Finally, the last daemon (Keysas-out) chooses whether or not to write the file to the output directory according to the corresponding metadata. For each file, a report is systematically created in the output directory (sas_out).

<<<<<<< HEAD
- Daemons are running under unprivileged users
- Daemons are sandboxed using systemd (Security drop-in)
- Daemons are sandboxed using LandLock
- Daemons are sandboxed using Seccomp (TODO)

## Other binaries or applications available

- Keysas-io: Daemon watching udev events to verify the signature of any mass storage USB devices and mount it as a IN (no or invalid signature) or OUT device (valid signature). It also send json values to keysas-frontend for visualization
- Keysas-sign: Command line utility to sign or verify the signature of a USB device
- Keysas-fido: Manage Yubikeys 5 enrollment
- Keysas-backend: Create a websocket server to send different json values to the keysas-frontend
- Keysas-frontend: Readonly VueJS3 Frontend for the final user
- Keysas-admin: Desktop application for managing several Keysas stations (Tauri + VueJS). It also provides an hybrid post-quantum PKI to sign USB outgoing devices, sign certificat signing reqests (csr) from Keysas stations.
=======
 - Daemons are running under unprivileged users
 - Daemons are sandboxed using systemd (Security drop-in)
 - Daemons are sandboxed using LandLock
 - Daemons are sandboxed using Seccomp (x86_64 & aarch64)

## Other binaries or applications available
 - Keysas-io: Daemon watching udev events to verify the signature of any mass storage USB devices and mount it as a IN (no or invalid signature) or OUT device (valid signature).
 - Keysas-sign: Command line utility to import PEM certificate via Keysas-admin
 - Keysas-fido: Command line utility to manage Yubikeys 5 enrollment
 - Keysas-backend: Create a websocket server to send different json values to the keysas-frontend
 - Keysas-frontend: Readonly Vue.js Frontend for the final user
 - Keysas-admin: Desktop application for managing several Keysas stations (Tauri application). It also provides an hybrid post-quantum PKI to sign USB outgoing devices, sign certificat signing reqests (csr) from Keysas stations.
>>>>>>> 41aec7fb

## Installation

On Debian stable (Bookwoom):

```bash
apt -qy install -y libyara-dev libyara9 wget cmake make lsb-release software-properties-common libseccomp-dev clamav-daemon clamav-freshclam pkg-config git bash libudev-dev libwebkit2gtk-4.0-dev build-essential curl wget libssl-dev libgtk-3-dev libayatana-appindicator3-dev librsvg2-dev
bash -c "$(wget -O - https://apt.llvm.org/llvm.sh)"
curl https://sh.rustup.rs -sSf | sh -s -- --default-toolchain nightly -y
git clone --depth=1 https://github.com/r3dlight/keysas && cd keysas
rustup default nightly
make help
make build
make install
```

## User documentation

<<<<<<< HEAD
User documentation (outdated for now) can be found here : [https://keysas.fr](https://keysas.fr)
=======
User documentation can be found here : [https://keysas.fr](https://keysas.fr)
>>>>>>> 41aec7fb
<|MERGE_RESOLUTION|>--- conflicted
+++ resolved
@@ -12,19 +12,11 @@
   - Run Yara parsing
   - Run extensions and size checks
 - Signatures (Files and USB keys)
-<<<<<<< HEAD
-  - Trusted (Outgoing) USB device must be signed with Keysas-admin app
-  - Each verified file signature is stored in the corresponding file report  
-  - Signatures are post-quantum proof (hybrid ed25519/Diltithium5 scheme)
-  - Private keys are stored using PKCS#8 format (PKCS#11 will also be implemented)
-  - x509 certificates are signed by the internal PKI (using Keysas-admin)
-=======
     - Trusted (Outgoing) USB device must be signed with Keysas-admin app
     - Each verified file signature is stored in the corresponding file report  
     - Signatures are post-quantum proof (hybrid Ed25519/Diltithium5 scheme)
     - Private keys are stored using PKCS#8 format
     - x509 certificates are signed by the internal PKI (using Keysas-admin)
->>>>>>> 41aec7fb
 - Authentication
   - Users can be authenticated using personal Yubikeys 5
 
@@ -38,34 +30,19 @@
 
 Files are passed between daemons as raw file descriptors and using abstract sockets (GNU/Linux only). Each daemon adds metadata and send it to the next daemon using a dedicated abstract socket. Finally, the last daemon (Keysas-out) chooses whether or not to write the file to the output directory according to the corresponding metadata. For each file, a report is systematically created in the output directory (sas_out).
 
-<<<<<<< HEAD
-- Daemons are running under unprivileged users
-- Daemons are sandboxed using systemd (Security drop-in)
-- Daemons are sandboxed using LandLock
-- Daemons are sandboxed using Seccomp (TODO)
-
-## Other binaries or applications available
-
-- Keysas-io: Daemon watching udev events to verify the signature of any mass storage USB devices and mount it as a IN (no or invalid signature) or OUT device (valid signature). It also send json values to keysas-frontend for visualization
-- Keysas-sign: Command line utility to sign or verify the signature of a USB device
-- Keysas-fido: Manage Yubikeys 5 enrollment
-- Keysas-backend: Create a websocket server to send different json values to the keysas-frontend
-- Keysas-frontend: Readonly VueJS3 Frontend for the final user
-- Keysas-admin: Desktop application for managing several Keysas stations (Tauri + VueJS). It also provides an hybrid post-quantum PKI to sign USB outgoing devices, sign certificat signing reqests (csr) from Keysas stations.
-=======
  - Daemons are running under unprivileged users
  - Daemons are sandboxed using systemd (Security drop-in)
  - Daemons are sandboxed using LandLock
  - Daemons are sandboxed using Seccomp (x86_64 & aarch64)
 
 ## Other binaries or applications available
+
  - Keysas-io: Daemon watching udev events to verify the signature of any mass storage USB devices and mount it as a IN (no or invalid signature) or OUT device (valid signature).
  - Keysas-sign: Command line utility to import PEM certificate via Keysas-admin
  - Keysas-fido: Command line utility to manage Yubikeys 5 enrollment
  - Keysas-backend: Create a websocket server to send different json values to the keysas-frontend
  - Keysas-frontend: Readonly Vue.js Frontend for the final user
  - Keysas-admin: Desktop application for managing several Keysas stations (Tauri application). It also provides an hybrid post-quantum PKI to sign USB outgoing devices, sign certificat signing reqests (csr) from Keysas stations.
->>>>>>> 41aec7fb
 
 ## Installation
 
@@ -84,8 +61,4 @@
 
 ## User documentation
 
-<<<<<<< HEAD
-User documentation (outdated for now) can be found here : [https://keysas.fr](https://keysas.fr)
-=======
-User documentation can be found here : [https://keysas.fr](https://keysas.fr)
->>>>>>> 41aec7fb
+User documentation can be found here : [https://keysas.fr](https://keysas.fr)