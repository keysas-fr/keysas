--- conflicted
+++ resolved
@@ -22,10 +22,8 @@
 landlock = "0.2"
 itertools ="0.10"
 serde_json = "1.0"
-<<<<<<< HEAD
 syscallz = "0.16"
-=======
->>>>>>> a7423fef
+
 
 [[bin]]
 name = "keysas-in"
