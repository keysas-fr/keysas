--- conflicted
+++ resolved
@@ -17,18 +17,10 @@
 log = "0.4"
 regex = "1.7"
 infer = "0.12"
-<<<<<<< HEAD
-clam-client = { git = "https://gitlab.com/r3dlight/clam-client", branch = "master" }
-=======
->>>>>>> 1956f548
 clamav-tcp = "0.2.1"
 yara = "0.17"
 landlock = "0.2"
 itertools ="0.10"
-<<<<<<< HEAD
-
-=======
->>>>>>> 1956f548
 
 [[bin]]
 name = "keysas-in"
