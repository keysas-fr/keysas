[package]
name = "keysas-core"
version = "2.0.0"
edition = "2021"

# See more keys and their definitions at https://doc.rust-lang.org/cargo/reference/manifest.html

[dependencies]
anyhow = "1.0"
bincode ="1.3"
sha2 ="0.10"
serde_derive = "1.0"
serde = "1.0"
nix = "0.26"
keysas_lib = { path = "../keysas_lib" }
clap = { version = "4", default-features = false, features = ["std", "cargo"] }
log = "0.4"
regex = "1.7"
infer = "0.12"
clam-client = { git = "https://gitlab.com/r3dlight/clam-client", branch = "master" }
<<<<<<< HEAD
clamav-tcp = "0.2.1"
yara = "0.17"
landlock = "0.2"
itertools ="0.10"

=======
yara = "0.16"
landlock = "0.2"
itertools ="0.10"
>>>>>>> 62ec88cc

[[bin]]
name = "keysas-in"
path = "src/keysas-in/main.rs"

[[bin]]
name = "keysas-transit"
path = "src/keysas-transit/main.rs"

[[bin]]
name = "keysas-out"
path = "src/keysas-out/main.rs"

[profile.release]
lto = true
opt-level = 3
debug = false<|MERGE_RESOLUTION|>--- conflicted
+++ resolved
@@ -17,18 +17,10 @@
 log = "0.4"
 regex = "1.7"
 infer = "0.12"
-clam-client = { git = "https://gitlab.com/r3dlight/clam-client", branch = "master" }
-<<<<<<< HEAD
 clamav-tcp = "0.2.1"
 yara = "0.17"
 landlock = "0.2"
 itertools ="0.10"
-
-=======
-yara = "0.16"
-landlock = "0.2"
-itertools ="0.10"
->>>>>>> 62ec88cc
 
 [[bin]]
 name = "keysas-in"
