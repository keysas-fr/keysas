// SPDX-License-Identifier: GPL-3.0-only
/*
 * The "keysas-out".
 *
 * (C) Copyright 2019-2023 Stephane Neveu, Luc Bonnafoux
 *
 * This file contains various funtions
 * for building the keysas-out binary.
 */

#![feature(unix_socket_ancillary_data)]
<<<<<<< HEAD
#![feature(unix_socket_abstract)]
=======
>>>>>>> 5e4ac1e2
#![feature(tcp_quickack)]
#![warn(unused_extern_crates)]
#![forbid(non_shorthand_field_patterns)]
#![warn(dead_code)]
#![warn(missing_debug_implementations)]
#![warn(missing_copy_implementations)]
#![warn(trivial_casts)]
#![warn(trivial_numeric_casts)]
#![warn(unused_extern_crates)]
#![warn(unused_import_braces)]
#![warn(unused_qualifications)]
#![warn(variant_size_differences)]
#![forbid(private_in_public)]
#![warn(overflowing_literals)]
#![warn(deprecated)]
<<<<<<< HEAD

use anyhow::Result;
use bincode::Options;
use clamav_tcp;
=======
#![allow(clippy::forget_ref)]

use anyhow::Result;
use bincode::Options;
>>>>>>> 5e4ac1e2
use clamav_tcp::scan;
use clamav_tcp::version;
use clap::{crate_version, Arg, ArgAction, Command};
use infer::get;
use keysas_lib::init_logger;
use keysas_lib::sha256_digest;
use landlock::{
    path_beneath_rules, Access, AccessFs, Ruleset, RulesetAttr, RulesetCreatedAttr, RulesetError,
    RulesetStatus, ABI,
};
use log::{error, info, warn};
use nix::unistd;
use std::fs::File;
use std::io::{BufReader, Read};
use std::io::{IoSlice, IoSliceMut};
use std::mem;
use std::net::IpAddr;
use std::net::ToSocketAddrs;
use std::os::fd::FromRawFd;
use std::os::linux::net::SocketAddrExt;
use std::os::unix::net::{
    AncillaryData, Messages, SocketAddr, SocketAncillary, UnixListener, UnixStream,
};
use std::process;
use std::str;
use std::thread as main_thread;
use std::time::Duration;
use yara::*;

const CONFIG_DIRECTORY: &str = "/etc/keysas";

#[macro_use]
extern crate serde_derive;
use serde_derive::Deserialize;

#[derive(Deserialize, Debug)]
struct InputMetadata {
    filename: String,
    digest: String,
    timestamp: String,
    is_corrupted: bool,
}

#[derive(Serialize, Debug)]
struct FileMetadata {
    filename: String,
    digest: String,
    is_digest_ok: bool,
    is_toobig: bool,
    size: u64,
    is_type_allowed: bool,
    av_pass: bool,
    av_report: Vec<String>,
    yara_pass: bool,
    yara_report: String,
    timestamp: String,
    is_corrupted: bool,
    file_type: String,
}

#[derive(Debug)]
struct FileData {
    fd: i32,
    md: FileMetadata,
}

/// Daemon configuration arguments
struct Configuration {
    socket_in: String,         // path for the socket with keysas-in
    socket_out: String,        // path for the socket with keysas-out
    max_size: u64,             // Maximum size for files
    magic_list: Vec<String>,   // List of allowed file type
    clamav_ip: String,         // ClamAV IP address
    clamav_port: u16,          // ClamAV port number
    rule_path: String,         // Path to yara rules
    yara_timeout: i32,         // Timeout for yara
    yara_rules: Option<Rules>, // Yara rules
<<<<<<< HEAD
}

fn landlock_sandbox(
    socket_in: &String,
    socket_out: &String,
    rule_path: &String,
) -> Result<(), RulesetError> {
=======
    type_off: bool,
}

fn landlock_sandbox(rule_path: &String) -> Result<(), RulesetError> {
>>>>>>> 5e4ac1e2
    let abi = ABI::V2;
    let status = Ruleset::new()
        .handle_access(AccessFs::from_all(abi))?
        .create()?
        // Read-only access.
        .add_rules(path_beneath_rules(
<<<<<<< HEAD
            &[CONFIG_DIRECTORY, socket_in, rule_path],
            AccessFs::from_read(abi),
        ))?
        // Read-write access.
        .add_rules(path_beneath_rules(
            &[socket_out, "/run/keysas"],
            AccessFs::from_all(abi),
        ))?
=======
            &[CONFIG_DIRECTORY, rule_path],
            AccessFs::from_read(abi),
        ))?
>>>>>>> 5e4ac1e2
        .restrict_self()?;
    match status.ruleset {
        // The FullyEnforced case must be tested.
        RulesetStatus::FullyEnforced => {
            info!("Keysas-transit is now fully sandboxed using Landlock !")
        }
        RulesetStatus::PartiallyEnforced => {
            warn!("Keysas-transit is only partially sandboxed using Landlock !")
        }
        // Users should be warned that they are not protected.
        RulesetStatus::NotEnforced => {
            warn!("Keysas-transit: Not sandboxed with Landlock ! Please update your kernel.")
        }
    }
    Ok(())
}

/// This function parse the command arguments into a structure
fn parse_args() -> Configuration {
    let matches = Command::new("keysas-transit")
          .version(crate_version!())
          .author("Stephane N.")
          .about("keysas-transit, perform file sanitization.")
          .arg(
             Arg::new("socket_in")
                 .short('i')
                 .long("socket_in")
                 .value_name("<NAMESPACE>")
                 .default_value("socket_in")
                 .action(ArgAction::Set)
                 .help("Sets a custom abstract socket for input files"),
         )
         .arg(
             Arg::new("socket_out")
                 .short('o')
                 .long("socket_out")
                 .value_name("<NAMESPACE>")
                 .default_value("socket_out")
                 .action(ArgAction::Set)
                 .help("Sets a custom abstract socket for output files"),
         )
         .arg(
             Arg::new("max_size")
                 .short('s')
                 .long("max_size")
                 .value_name("<SIZE_IN_BYTES>")
                 .default_value("500000000")
                 .action(ArgAction::Set)
                 .value_parser(clap::value_parser!(u64))
                 .help("Maximum size for files"),
         )
         .arg(
             Arg::new("allowed_formats")
                 .short('a')
                 .long("allowed_formats")
                 .value_name("<LIST>")
                 .default_value("jpg,png,gif,bmp,mp4,m4v,avi,wmv,mpg,flv,mp3,wav,ogg,epub,mobi,doc,docx,xls,xlsx,ppt,pptx")
                 .action(ArgAction::Set)
                 .help("Whitelist (comma separated) of allowed file formats"),
         )
         .arg(
             Arg::new("clamavip")
                 .short('c')
                 .long("clamavip")
                 .value_name("<IP>")
                 .default_value("127.0.0.1")
                 .action(ArgAction::Set)
                 .help("Clamav IP address"),
         )
         .arg(
             Arg::new("clamavport")
                 .short('p')
                 .long("clamavport")
                 .value_name("<PORT>")
                 .default_value("3310")
                 .action(ArgAction::Set)
                 .value_parser(clap::value_parser!(u16))
                 .help("Clamav port number"),
         )
         .arg(
             Arg::new("rules_path")
                 .short('r')
                 .long("rules_path")
                 .value_name("<PATH>")
                 .default_value("/usr/share/keysas/rules/index.yar")
                 .action(ArgAction::Set)
                 .help("Sets a custom path for Yara rules"),
         )
         .arg(
             Arg::new("yara_timeout")
                 .short('t')
                 .long("yara_timeout")
                 .value_name("<SECONDS>")
                 .default_value("100")
                 .action(ArgAction::Set)
                 .value_parser(clap::value_parser!(i32))
                 .help("Sets a custom timeout for libyara scans"),
         )
         .arg(
            Arg::new("type_off")
                .short('m')
                .long("type_off")
                .action(clap::ArgAction::SetTrue)
                .help("Disable the magic number check"),
        )
         .arg(
            Arg::new("version")
                .short('v')
                .long("version")
                .action(ArgAction::Version)
                .help("Print the version and exit"),
        )
          .get_matches();

    // Unwrap should not panic with default values
    Configuration {
        socket_in: matches.get_one::<String>("socket_in").unwrap().to_string(),
        socket_out: matches.get_one::<String>("socket_out").unwrap().to_string(),
        max_size: *matches.get_one::<u64>("max_size").unwrap(),
        magic_list: matches
            .get_one::<String>("allowed_formats")
            .unwrap()
            .split(',')
            .map(String::from)
            .collect(),
        clamav_ip: matches.get_one::<String>("clamavip").unwrap().to_string(),
        clamav_port: *matches.get_one::<u16>("clamavport").unwrap(),
        rule_path: matches.get_one::<String>("rules_path").unwrap().to_string(),
        yara_timeout: *matches.get_one::<i32>("yara_timeout").unwrap(),
        yara_rules: None,
        type_off: matches.get_flag("type_off"),
    }
}

/// This function retrieves the file descriptors and metadata from the messages
fn parse_messages(messages: Messages, buffer: &[u8]) -> Vec<FileData> {
    messages
        .filter_map(|m| {
            //Desencapsulate Result
            match m {
                Ok(ad) => Some(ad),
                Err(e) => {
                    log::warn!("failed to get ancillary data: {:?}", e);
                    None
                }
            }
        })
        .filter_map(|ad| {
            // Filter AncillaryData to keep only ScmRights
            match ad {
                AncillaryData::ScmRights(scm_rights) => Some(scm_rights),
                AncillaryData::ScmCredentials(_) => None,
            }
        })
        .flatten()
        .filter_map(|fd| {
            // Deserialize metadata
            let _my_options = bincode::DefaultOptions::new().with_limit(4128);
            match bincode::deserialize_from::<&[u8], InputMetadata>(buffer) {
                Ok(meta) => {
                    // Initialize with failed value by default
                    log::info!("Receiving fd of file: {}", &meta.filename);
                    Some(FileData {
                        fd,
                        md: FileMetadata {
                            filename: meta.filename,
                            digest: meta.digest,
                            is_digest_ok: false,
                            is_toobig: true,
                            size: 0,
                            is_type_allowed: false,
                            av_pass: false,
                            av_report: Vec::new(),
                            yara_pass: false,
                            yara_report: String::new(),
                            timestamp: meta.timestamp,
                            is_corrupted: meta.is_corrupted,
                            file_type: "Unknown".into(),
                        },
                    })
                }
                Err(e) => {
                    log::warn!("Failed to deserialize message from in: {e}");
                    None
                }
            }
        })
        .collect()
}

/// This function returns true if the file type is in the list provided
<<<<<<< HEAD
fn check_is_extension_allowed(buf: Vec<u8>, conf: &Configuration) -> bool {
    match get(&buf) {
        Some(info) => conf.magic_list.contains(&info.extension().to_string()),
        None => false,
=======
fn check_is_extension_allowed(buf: &[u8], conf: &Configuration) -> bool {
    match get(buf) {
        Some(info) => conf.magic_list.contains(&info.extension().to_string()),
        None => false,
    }
}
/// This function returns true if the file type is in the list provided
fn get_extension(buf: Vec<u8>) -> String {
    match get(&buf) {
        Some(info) => info.to_string(),
        None => "".into(),
>>>>>>> 5e4ac1e2
    }
}
/// This function check each file given in the input vector.
/// Checks are made against the provided configuration.
/// Checks performed are:
///     - File digest is correct
///     - File size is less than maximum size provided in configuration
///     - File type is in the list provided in configuration
///     - Anti-virus check
///     - Yara rules check
/// Checks results are marked in file metadata.
/// This function does not modify the files.
fn check_files(files: &mut Vec<FileData>, conf: &Configuration, clam_addr: String) {
    for f in files {
<<<<<<< HEAD
        let nfd = nix::unistd::dup2(f.fd, 15).unwrap();
        let mut file = unsafe { File::from_raw_fd(nfd) };
        // Synchronize the file before calculating the SHA256 hash
        file.sync_all().unwrap();
        // Position the cursor at the beginning of the file
        unistd::lseek(nfd, 0, nix::unistd::Whence::SeekSet).unwrap();
        // Check digest
        match sha256_digest(&file) {
            Ok(d) => {
                f.md.is_digest_ok = f.md.digest.eq(&d);
            }
            Err(e) => {
                warn!(
                    "Failed to calculate digest for file {}, error {e}.",
                    f.md.filename
                );
            }
        }
        // Position the cursor at the beginning of the file
        unistd::lseek(nfd, 0, nix::unistd::Whence::SeekSet).unwrap();

        // Check size
        match &file.metadata() {
            Ok(meta) => {
                f.md.is_toobig = meta.len().gt(&conf.max_size);
            }
            Err(e) => {
                warn!("Failed to get metadata of file {} error {e}", f.md.filename);
            }
        }

        // Position the cursor at the beginning of the file
        unistd::lseek(nfd, 0, nix::unistd::Whence::SeekSet).unwrap();

        // Check anti-virus
        match scan(clam_addr.clone(), &mut file, None) {
            Ok(result) => {
                f.md.av_pass = !result.is_infected;
                f.md.av_report = result.detected_infections;
            }
            Err(e) => {
                error!("Failed to run clam on file {e}");
                f.md.av_pass = false;
            }
        }

        // Position the cursor at the beginning of the file
        unistd::lseek(nfd, 0, nix::unistd::Whence::SeekSet).unwrap();

        // Check yara rules
        match &conf.yara_rules {
            Some(rules) => match rules.scan_fd(&file, conf.yara_timeout) {
                Ok(results) => match results.is_empty() {
                    true => {
                        f.md.yara_pass = true;
=======
        match nix::unistd::dup2(f.fd, 500) {
            Ok(nfd) => {
                let mut file = unsafe { File::from_raw_fd(nfd) };
                // Synchronize the file before calculating the SHA256 hash
                file.sync_all().unwrap();
                // Position the cursor at the beginning of the file
                match unistd::lseek(nfd, 0, nix::unistd::Whence::SeekSet) {
                    Ok(_) => (),
                    Err(e) => {
                        error!("Unable to lseek on file descriptor: {e:?}, killing myself.");
                        process::exit(1);
                    }
                }
                // Check digest
                match sha256_digest(&file) {
                    Ok(d) => {
                        f.md.is_digest_ok = f.md.digest.eq(&d);
                    }
                    Err(e) => {
                        warn!(
                            "Failed to calculate digest for file {}, error {e}.",
                            f.md.filename
                        );
                    }
                }
                // Position the cursor at the beginning of the file
                match unistd::lseek(nfd, 0, nix::unistd::Whence::SeekSet) {
                    Ok(_) => (),
                    Err(e) => {
                        error!("Unable to lseek on file descriptor: {e:?}, killing myself.");
                        process::exit(1);
                    }
                }

                // Check size
                match &file.metadata() {
                    Ok(meta) => {
                        f.md.is_toobig = meta.len().gt(&conf.max_size);
                        f.md.size = meta.len();
                    }
                    Err(e) => {
                        warn!("Failed to get metadata of file {} error {e}", f.md.filename);
                    }
                }

                // Position the cursor at the beginning of the file
                match unistd::lseek(nfd, 0, nix::unistd::Whence::SeekSet) {
                    Ok(_) => (),
                    Err(e) => {
                        error!("Unable to lseek on file descriptor: {e:?}, killing myself.");
                        process::exit(1);
                    }
                }
                // Check anti-virus
                match scan(clam_addr.clone(), &mut file, None) {
                    Ok(result) => {
                        f.md.av_pass = !result.is_infected;
                        f.md.av_report = result.detected_infections;
                    }
                    Err(e) => {
                        error!("Failed to run clam on file {e}");
                        f.md.av_pass = false;
                    }
                }

                // Position the cursor at the beginning of the file
                match unistd::lseek(nfd, 0, nix::unistd::Whence::SeekSet) {
                    Ok(_) => (),
                    Err(e) => {
                        error!("Unable to lseek on file descriptor: {e:?}, killing myself.");
                        process::exit(1);
>>>>>>> 5e4ac1e2
                    }
                }
                // Check yara rules
                match &conf.yara_rules {
                    Some(rules) => match rules.scan_fd(&file, conf.yara_timeout) {
                        Ok(results) => match results.is_empty() {
                            true => {
                                f.md.yara_pass = true;
                            }
                            false => {
                                for result in results {
                                    f.md.yara_report.push_str(result.identifier);
                                }
                                f.md.yara_pass = false;
                                warn!("Yara rules matched");
                            }
                        },
                        Err(e) => {
                            error!("Yara cannot scan file {} error {e}", f.md.filename);
                        }
                    },
                    None => {
                        error!("Yara rules not present");
                        f.md.yara_pass = false;
                    }
                }
                // Position the cursor at the beginning of the file
                match unistd::lseek(nfd, 0, nix::unistd::Whence::SeekSet) {
                    Ok(_) => (),
                    Err(e) => {
                        error!("Unable to lseek on file descriptor: {e:?}, killing myself.");
                        process::exit(1);
                    }
                }
                // Check the magic number
                // Read only 1Mo of the file to be faster and do not read large files
                let reader = BufReader::new(file);
                let limited_reader = &mut reader.take(1024 * 1024);
                let mut buffer = Vec::new();
                match limited_reader.read_to_end(&mut buffer) {
                    Ok(_) => {
                        if !conf.type_off {
                            f.md.is_type_allowed = check_is_extension_allowed(&buffer, conf);
                            f.md.file_type = get_extension(buffer);
                        } else {
                            f.md.is_type_allowed = true;
                            f.md.file_type = get_extension(buffer);
                        }
                    }
                    Err(e) => {
                        error!("Cannot read limited buffer: {e:?}, file will be marked as not allowed !");
                        f.md.is_type_allowed = false;
                        f.md.file_type = "Unknow".into();
                    }
                }
            }
<<<<<<< HEAD
        }

        // Position the cursor at the beginning of the file
        unistd::lseek(nfd, 0, nix::unistd::Whence::SeekSet).unwrap();

        // Check the magic number
        // Read only 1Mo of the file to be faster and do not read large files
        let reader = BufReader::new(file);
        let limited_reader = &mut reader.take(1024 * 1024);
        let mut buffer = Vec::new();
        match limited_reader.read_to_end(&mut buffer) {
            Ok(_) => f.md.is_type_allowed = check_is_extension_allowed(buffer, conf),
            Err(e) => {
                error!("Cannot read limited buffer: {e:?}, file will be marked as not allowed !");
                f.md.is_type_allowed = false;
            }
        }
=======
            Err(e) => {
                error!("Cannot duplicate file descriptor for analysing: {e:?}, killing myself.");
                process::exit(1);
            }
        };
        log::info!(
            "Report for {}: digest_ok: {}, type_allowed: {}, yara_pass: {}, av_pass: {}, too_big: {}",
            f.md.filename,
            f.md.is_digest_ok,
            f.md.is_type_allowed,
            f.md.yara_pass,
            f.md.av_pass,
            f.md.is_toobig
        );
        mem::forget(f);
>>>>>>> 5e4ac1e2
    }
}

/// This functions send the files filedescriptor and metadata to the socket
fn send_files(files: &Vec<FileData>, stream: &UnixStream) {
    for file in files {
        // Get metadata
        let data = match bincode::serialize(&file.md) {
            Ok(d) => d,
            Err(e) => {
                error!("Failed to serialize: {e}");
                process::exit(1);
            }
        };
        let bufs = &[IoSlice::new(&data[..])];

        // Send them on the socket
        let mut ancillary_buffer = [0; 4096];
        let mut ancillary = SocketAncillary::new(&mut ancillary_buffer);
        ancillary.add_fds(&[file.fd][..]);
        match stream.send_vectored_with_ancillary(&bufs[..], &mut ancillary) {
<<<<<<< HEAD
            Ok(_) => info!("File sent !"),
            Err(e) => error!("Failed to send file {e}."),
        }
    }
}

/// This function returns a client to clamd
/*fn get_clamd_client(clamav_ip: &str, clamav_port: u16) -> Option<ClamClient> {
    match ClamClient::new_with_timeout(clamav_ip, clamav_port, 5) {
        Ok(client) => match client.version() {
            Ok(version) => {
                info!("Clamd version {:?}", version);
                Some(client)
            }
            Err(e) => {
                error!("Clamd is not responding {e}");
                None
            }
        },
        Err(e) => {
            error!("Failed to contact clamd {e}");
            None
=======
            Ok(_) => info!("File {} sent to Keysas-out.", file.md.filename),
            Err(e) => error!("Failed to send file {e}."),
>>>>>>> 5e4ac1e2
        }
    }
}*/

fn main() -> Result<()> {
    // TODO activate seccomp

    // Parse command arguments
    let mut config = parse_args();

    // Configure logger
    init_logger();

    // landlock init
<<<<<<< HEAD
    landlock_sandbox(&config.socket_in, &config.socket_out, &config.rule_path)?;
=======
    landlock_sandbox(&config.rule_path)?;
>>>>>>> 5e4ac1e2

    // Initilize clamd client
    // Test if ClamAV IP is valid
    match config.clamav_ip.parse::<IpAddr>() {
        Ok(_) => (),
        Err(e) => {
            error!("ClamAV invalid IP address {e}");
            process::exit(1);
        }
    }
    // Test if clamd is responding
    let url = format!("{}{}{}", &config.clamav_ip, ":", config.clamav_port);
    match url.to_socket_addrs() {
        Ok(mut socket_addrs) => match socket_addrs.next() {
            Some(clam_addr) => match version(clam_addr) {
                Ok(v) => info!("Version: {v}"),
                Err(e) => {
                    error!("Clamav not available: {e:?}, killing my self.");
                    process::exit(1);
                }
            },
            None => {
                error!("Cannot parse any valid SocketAddr for connecting to clamav server, killing my self.");
                process::exit(1);
            }
        },
        Err(e) => {
            error!("Cannot parse clamav configuration: {e:?}")
        }
    };

    // Initialize yara rules
    match Compiler::new() {
        Ok(c) => match c.add_rules_file_with_namespace(&config.rule_path, "keysas") {
            Ok(c) => match c.compile_rules() {
                Ok(r) => {
                    info!("Yara compiler initialized.");
                    config.yara_rules = Some(r);
                }
                Err(e) => {
                    error!("Failed to compile yara rules {e}");
                    process::exit(1);
                }
            },
            Err(e) => {
                error!("Failed to add yara rules to compiler {e}");
                process::exit(1);
            }
        },
        Err(e) => {
            error!("Failed to initialize yara compiler {e}");
            process::exit(1);
        }
    };

    // Open socket with keysas-in
    let addr_in = SocketAddr::from_abstract_name(&config.socket_in)?;
    let sock_in = match UnixStream::connect_addr(&addr_in) {
        Ok(s) => {
            info!("Connected to Keysas-in socket.");
            s
        }
        Err(e) => {
            error!("Failed to open socket with keysas-in {e}");
            process::exit(1);
        }
    };

    // Open socket with keysas-out
    let addr_out = SocketAddr::from_abstract_name(&config.socket_out)?;
    let sock_out = match UnixListener::bind_addr(&addr_out) {
        Ok(s) => {
            info!("Socket for Keysas-out created.");
            s
        }
        Err(e) => {
            error!("Failed to open socket with keysas-out {e}");
            process::exit(1);
        }
    };

    // Wait to be connected with keysas-out before starting to accept files in
    let (out_stream, _sck_addr) = match sock_out.accept() {
        Ok(r) => r,
        Err(e) => {
            error!("Failed to accept connection: {e}");
            process::exit(1);
        }
    };

    // Allocate buffers for input messages
    let mut ancillary_buffer_in = [0; 128];
    let mut ancillary_in = SocketAncillary::new(&mut ancillary_buffer_in[..]);

    // Main loop
    // 1. receive file descriptors from in
    // 2. run check on the file
    // 3. send fd and report to out
    loop {
        // 4128 => filename max 4096 bytes and digest 32 bytes
        let mut buf_in = [0; 4128];
        let bufs_in = &mut [IoSliceMut::new(&mut buf_in[..])][..];

        // Listen for message on socket
        match sock_in.recv_vectored_with_ancillary(bufs_in, &mut ancillary_in) {
            Ok(size) => info!("Receiving data from keysas-in, message size: {size}"),
            Err(e) => {
                warn!("Failed to receive fds from in: {e}");
                process::exit(1);
            }
        }

        // Parse messages received
        let mut files = parse_messages(ancillary_in.messages(), &buf_in);

        // Run check on message received
        check_files(&mut files, &config, url.clone());

        // Send fd and report to out
        send_files(&files, &out_stream);
        main_thread::sleep(Duration::from_millis(100));
    }
}<|MERGE_RESOLUTION|>--- conflicted
+++ resolved
@@ -9,10 +9,6 @@
  */
 
 #![feature(unix_socket_ancillary_data)]
-<<<<<<< HEAD
-#![feature(unix_socket_abstract)]
-=======
->>>>>>> 5e4ac1e2
 #![feature(tcp_quickack)]
 #![warn(unused_extern_crates)]
 #![forbid(non_shorthand_field_patterns)]
@@ -28,17 +24,10 @@
 #![forbid(private_in_public)]
 #![warn(overflowing_literals)]
 #![warn(deprecated)]
-<<<<<<< HEAD
+#![allow(clippy::forget_ref)]
 
 use anyhow::Result;
 use bincode::Options;
-use clamav_tcp;
-=======
-#![allow(clippy::forget_ref)]
-
-use anyhow::Result;
-use bincode::Options;
->>>>>>> 5e4ac1e2
 use clamav_tcp::scan;
 use clamav_tcp::version;
 use clap::{crate_version, Arg, ArgAction, Command};
@@ -116,40 +105,19 @@
     rule_path: String,         // Path to yara rules
     yara_timeout: i32,         // Timeout for yara
     yara_rules: Option<Rules>, // Yara rules
-<<<<<<< HEAD
-}
-
-fn landlock_sandbox(
-    socket_in: &String,
-    socket_out: &String,
-    rule_path: &String,
-) -> Result<(), RulesetError> {
-=======
     type_off: bool,
 }
 
 fn landlock_sandbox(rule_path: &String) -> Result<(), RulesetError> {
->>>>>>> 5e4ac1e2
     let abi = ABI::V2;
     let status = Ruleset::new()
         .handle_access(AccessFs::from_all(abi))?
         .create()?
         // Read-only access.
         .add_rules(path_beneath_rules(
-<<<<<<< HEAD
-            &[CONFIG_DIRECTORY, socket_in, rule_path],
-            AccessFs::from_read(abi),
-        ))?
-        // Read-write access.
-        .add_rules(path_beneath_rules(
-            &[socket_out, "/run/keysas"],
-            AccessFs::from_all(abi),
-        ))?
-=======
             &[CONFIG_DIRECTORY, rule_path],
             AccessFs::from_read(abi),
         ))?
->>>>>>> 5e4ac1e2
         .restrict_self()?;
     match status.ruleset {
         // The FullyEnforced case must be tested.
@@ -341,12 +309,6 @@
 }
 
 /// This function returns true if the file type is in the list provided
-<<<<<<< HEAD
-fn check_is_extension_allowed(buf: Vec<u8>, conf: &Configuration) -> bool {
-    match get(&buf) {
-        Some(info) => conf.magic_list.contains(&info.extension().to_string()),
-        None => false,
-=======
 fn check_is_extension_allowed(buf: &[u8], conf: &Configuration) -> bool {
     match get(buf) {
         Some(info) => conf.magic_list.contains(&info.extension().to_string()),
@@ -358,7 +320,6 @@
     match get(&buf) {
         Some(info) => info.to_string(),
         None => "".into(),
->>>>>>> 5e4ac1e2
     }
 }
 /// This function check each file given in the input vector.
@@ -373,63 +334,6 @@
 /// This function does not modify the files.
 fn check_files(files: &mut Vec<FileData>, conf: &Configuration, clam_addr: String) {
     for f in files {
-<<<<<<< HEAD
-        let nfd = nix::unistd::dup2(f.fd, 15).unwrap();
-        let mut file = unsafe { File::from_raw_fd(nfd) };
-        // Synchronize the file before calculating the SHA256 hash
-        file.sync_all().unwrap();
-        // Position the cursor at the beginning of the file
-        unistd::lseek(nfd, 0, nix::unistd::Whence::SeekSet).unwrap();
-        // Check digest
-        match sha256_digest(&file) {
-            Ok(d) => {
-                f.md.is_digest_ok = f.md.digest.eq(&d);
-            }
-            Err(e) => {
-                warn!(
-                    "Failed to calculate digest for file {}, error {e}.",
-                    f.md.filename
-                );
-            }
-        }
-        // Position the cursor at the beginning of the file
-        unistd::lseek(nfd, 0, nix::unistd::Whence::SeekSet).unwrap();
-
-        // Check size
-        match &file.metadata() {
-            Ok(meta) => {
-                f.md.is_toobig = meta.len().gt(&conf.max_size);
-            }
-            Err(e) => {
-                warn!("Failed to get metadata of file {} error {e}", f.md.filename);
-            }
-        }
-
-        // Position the cursor at the beginning of the file
-        unistd::lseek(nfd, 0, nix::unistd::Whence::SeekSet).unwrap();
-
-        // Check anti-virus
-        match scan(clam_addr.clone(), &mut file, None) {
-            Ok(result) => {
-                f.md.av_pass = !result.is_infected;
-                f.md.av_report = result.detected_infections;
-            }
-            Err(e) => {
-                error!("Failed to run clam on file {e}");
-                f.md.av_pass = false;
-            }
-        }
-
-        // Position the cursor at the beginning of the file
-        unistd::lseek(nfd, 0, nix::unistd::Whence::SeekSet).unwrap();
-
-        // Check yara rules
-        match &conf.yara_rules {
-            Some(rules) => match rules.scan_fd(&file, conf.yara_timeout) {
-                Ok(results) => match results.is_empty() {
-                    true => {
-                        f.md.yara_pass = true;
-=======
         match nix::unistd::dup2(f.fd, 500) {
             Ok(nfd) => {
                 let mut file = unsafe { File::from_raw_fd(nfd) };
@@ -501,7 +405,6 @@
                     Err(e) => {
                         error!("Unable to lseek on file descriptor: {e:?}, killing myself.");
                         process::exit(1);
->>>>>>> 5e4ac1e2
                     }
                 }
                 // Check yara rules
@@ -558,25 +461,6 @@
                     }
                 }
             }
-<<<<<<< HEAD
-        }
-
-        // Position the cursor at the beginning of the file
-        unistd::lseek(nfd, 0, nix::unistd::Whence::SeekSet).unwrap();
-
-        // Check the magic number
-        // Read only 1Mo of the file to be faster and do not read large files
-        let reader = BufReader::new(file);
-        let limited_reader = &mut reader.take(1024 * 1024);
-        let mut buffer = Vec::new();
-        match limited_reader.read_to_end(&mut buffer) {
-            Ok(_) => f.md.is_type_allowed = check_is_extension_allowed(buffer, conf),
-            Err(e) => {
-                error!("Cannot read limited buffer: {e:?}, file will be marked as not allowed !");
-                f.md.is_type_allowed = false;
-            }
-        }
-=======
             Err(e) => {
                 error!("Cannot duplicate file descriptor for analysing: {e:?}, killing myself.");
                 process::exit(1);
@@ -592,7 +476,6 @@
             f.md.is_toobig
         );
         mem::forget(f);
->>>>>>> 5e4ac1e2
     }
 }
 
@@ -614,36 +497,11 @@
         let mut ancillary = SocketAncillary::new(&mut ancillary_buffer);
         ancillary.add_fds(&[file.fd][..]);
         match stream.send_vectored_with_ancillary(&bufs[..], &mut ancillary) {
-<<<<<<< HEAD
-            Ok(_) => info!("File sent !"),
-            Err(e) => error!("Failed to send file {e}."),
-        }
-    }
-}
-
-/// This function returns a client to clamd
-/*fn get_clamd_client(clamav_ip: &str, clamav_port: u16) -> Option<ClamClient> {
-    match ClamClient::new_with_timeout(clamav_ip, clamav_port, 5) {
-        Ok(client) => match client.version() {
-            Ok(version) => {
-                info!("Clamd version {:?}", version);
-                Some(client)
-            }
-            Err(e) => {
-                error!("Clamd is not responding {e}");
-                None
-            }
-        },
-        Err(e) => {
-            error!("Failed to contact clamd {e}");
-            None
-=======
             Ok(_) => info!("File {} sent to Keysas-out.", file.md.filename),
             Err(e) => error!("Failed to send file {e}."),
->>>>>>> 5e4ac1e2
-        }
-    }
-}*/
+        }
+    }
+}
 
 fn main() -> Result<()> {
     // TODO activate seccomp
@@ -655,11 +513,7 @@
     init_logger();
 
     // landlock init
-<<<<<<< HEAD
-    landlock_sandbox(&config.socket_in, &config.socket_out, &config.rule_path)?;
-=======
     landlock_sandbox(&config.rule_path)?;
->>>>>>> 5e4ac1e2
 
     // Initilize clamd client
     // Test if ClamAV IP is valid
