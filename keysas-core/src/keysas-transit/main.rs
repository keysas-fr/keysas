--- conflicted
+++ resolved
@@ -28,13 +28,9 @@
 
 use anyhow::Result;
 use bincode::Options;
-<<<<<<< HEAD
 use clamav_tcp;
 use clamav_tcp::scan;
 use clamav_tcp::version;
-=======
-use clam_client::{client::ClamClient, response::ClamScanResult};
->>>>>>> 62ec88cc
 use clap::{crate_version, Arg, ArgAction, Command};
 use infer::get;
 use keysas_lib::init_logger;
@@ -55,10 +51,6 @@
 use std::os::unix::net::{
     AncillaryData, Messages, SocketAddr, SocketAncillary, UnixListener, UnixStream,
 };
-<<<<<<< HEAD
-=======
-use std::path::Path;
->>>>>>> 62ec88cc
 use std::process;
 use std::str;
 use std::thread as main_thread;
@@ -355,7 +347,6 @@
 /// This function does not modify the files.
 fn check_files(files: &mut Vec<FileData>, conf: &Configuration, clam_addr: String) {
     for f in files {
-<<<<<<< HEAD
         match nix::unistd::dup2(f.fd, 50) {
             Ok(nfd) => {
                 let mut file = unsafe { File::from_raw_fd(nfd) };
@@ -398,45 +389,6 @@
                     Err(e) => {
                         warn!("Failed to get metadata of file {} error {e}", f.md.filename);
                     }
-=======
-        let file = unsafe { File::from_raw_fd(f.fd) };
-
-        // Check digest
-        match sha256_digest(&file) {
-            Ok(d) => {
-                f.md.is_digest_ok = f.md.digest.eq(&d);
-            }
-            Err(e) => {
-                warn!(
-                    "Failed to calculate digest for file {}, error {e}.",
-                    f.md.filename
-                );
-            }
-        }
-
-        // Check size
-        match metadata(&f.md.filename) {
-            Ok(meta) => {
-                f.md.is_toobig = meta.len().gt(&conf.max_size);
-            }
-            Err(e) => {
-                warn!("Failed to get metadata of file {} error {e}", f.md.filename);
-            }
-        }
-
-        // Check extension
-        f.md.is_type_allowed = check_is_extension_allowed(&f.md.filename, conf);
-
-        // Check anti-virus
-        match &conf.clam_client {
-            Some(client) => match client.scan_stream(file) {
-                Ok(ClamScanResult::Ok) => {}
-                Ok(ClamScanResult::Found(l, v)) => {
-                    warn!("Clam found virus {v} at {l}");
-                    f.md.av_report
-                        .push_str(format!("Clam report: {l} - {v}").as_str());
-                    f.md.av_pass = false;
->>>>>>> 62ec88cc
                 }
 
                 // Position the cursor at the beginning of the file
@@ -548,33 +500,8 @@
         let mut ancillary = SocketAncillary::new(&mut ancillary_buffer);
         ancillary.add_fds(&[file.fd][..]);
         match stream.send_vectored_with_ancillary(&bufs[..], &mut ancillary) {
-<<<<<<< HEAD
             Ok(_) => info!("File {} sent to Keysas-out.", file.md.filename),
             Err(e) => error!("Failed to send file {e}."),
-=======
-            Ok(_) => info!("File sent !"),
-            Err(e) => error!("Failed to send file {e}."),
-        }
-    }
-}
-
-/// This function returns a client to clamd
-fn get_clamd_client(clamav_ip: &str, clamav_port: u16) -> Option<ClamClient> {
-    match ClamClient::new_with_timeout(clamav_ip, clamav_port, 5) {
-        Ok(client) => match client.version() {
-            Ok(version) => {
-                info!("Clamd version {:?}", version);
-                Some(client)
-            }
-            Err(e) => {
-                error!("Clamd is not responding {e}");
-                None
-            }
-        },
-        Err(e) => {
-            error!("Failed to contact clamd {e}");
-            None
->>>>>>> 62ec88cc
         }
     }
 }
@@ -710,10 +637,6 @@
 
         // Send fd and report to out
         send_files(&files, &out_stream);
-<<<<<<< HEAD
         main_thread::sleep(Duration::from_millis(100));
-=======
-        main_thread::sleep(Duration::from_millis(500));
->>>>>>> 62ec88cc
     }
 }