--- conflicted
+++ resolved
@@ -8,10 +8,6 @@
  * for building the keysas-in binary.
  */
 #![feature(unix_socket_ancillary_data)]
-<<<<<<< HEAD
-#![feature(unix_socket_abstract)]
-=======
->>>>>>> 5e4ac1e2
 #![feature(tcp_quickack)]
 #![forbid(unsafe_code)]
 #![warn(unused_extern_crates)]
@@ -60,11 +56,7 @@
 const CONFIG_DIRECTORY: &str = "/etc/keysas";
 
 #[derive(Serialize, Debug, Clone)]
-<<<<<<< HEAD
-struct Message {
-=======
 struct FileMetadata {
->>>>>>> 5e4ac1e2
     filename: String,
     digest: String,
     timestamp: String,
@@ -84,11 +76,7 @@
         }
     }
 }
-<<<<<<< HEAD
-fn landlock_sandbox(socket_in: &str, sas_in: &String) -> Result<(), RulesetError> {
-=======
 fn landlock_sandbox(sas_in: &String) -> Result<(), RulesetError> {
->>>>>>> 5e4ac1e2
     let abi = ABI::V2;
     let status = Ruleset::new()
         .handle_access(AccessFs::from_all(abi))?
@@ -99,14 +87,7 @@
             AccessFs::from_read(abi),
         ))?
         // Read-write access.
-<<<<<<< HEAD
-        .add_rules(path_beneath_rules(
-            &[socket_in, sas_in],
-            AccessFs::from_all(abi),
-        ))?
-=======
         .add_rules(path_beneath_rules(&[sas_in], AccessFs::from_all(abi)))?
->>>>>>> 5e4ac1e2
         .restrict_self()?;
     match status.ruleset {
         // The FullyEnforced case must be tested.
@@ -161,8 +142,6 @@
     if let Some(p) = matches.get_one::<String>("socket_in") {
         config.socket_in = p.to_string();
     }
-<<<<<<< HEAD
-=======
 }
 
 fn is_corrupted(file: PathBuf) -> bool {
@@ -195,7 +174,6 @@
     } else {
         true
     }
->>>>>>> 5e4ac1e2
 }
 
 fn send_files(files: &[String], stream: &UnixStream, sas_in: &String) -> Result<()> {
@@ -231,9 +209,6 @@
                         return None;
                     }
                 };
-<<<<<<< HEAD
-                let m = Message {
-=======
                 let timestamp = format!(
                     "{}-{}-{}_{}-{}-{}-{}",
                     OffsetDateTime::now_utc().day(),
@@ -246,14 +221,11 @@
                 );
 
                 let m = FileMetadata {
->>>>>>> 5e4ac1e2
                     filename: f.file_name()?.to_str()?.to_string(),
                     digest,
                     timestamp,
                     is_corrupted: is_corrupted(f.clone()),
                 };
-<<<<<<< HEAD
-=======
 
                 // Remove the report in sas_in
                 if m.is_corrupted {
@@ -263,7 +235,6 @@
                         Err(e) => error!("Cannot remove ioerror report: {e}"),
                     }
                 }
->>>>>>> 5e4ac1e2
                 let data: Vec<u8> = match bincode::serialize(&m) {
                     Ok(d) => d,
                     Err(_e) => {
@@ -306,18 +277,8 @@
     let mut config = Config::default();
     command_args(&mut config);
     init_logger();
-<<<<<<< HEAD
-    match socket.parent() {
-        Some(parent) => landlock_sandbox(parent.to_str().unwrap(), &config.sas_in)?,
-        None => {
-            error!("Failed to find parent directory for socket");
-            process::exit(1);
-        }
-    }
-=======
     landlock_sandbox(&config.sas_in)?;
 
->>>>>>> 5e4ac1e2
     info!("Keysas-in started :)");
     info!("Running configuration is:");
     info!("- Abstract socket: {}", &config.socket_in);
@@ -337,7 +298,6 @@
             info!("Socket for Keysas-transit created.");
             s
         }
-<<<<<<< HEAD
         Err(e) => {
             error!("Failed to create abstract socket: {e}");
             process::exit(1);
@@ -346,16 +306,6 @@
     let (unix_stream, _sck_addr) = match sock.accept() {
         Ok(r) => r,
         Err(e) => {
-=======
-        Err(e) => {
-            error!("Failed to create abstract socket: {e}");
-            process::exit(1);
-        }
-    };
-    let (unix_stream, _sck_addr) = match sock.accept() {
-        Ok(r) => r,
-        Err(e) => {
->>>>>>> 5e4ac1e2
             error!("Failed to accept connection: {e}");
             process::exit(1);
         }
