--- conflicted
+++ resolved
@@ -30,21 +30,13 @@
 yubico_manager = "0.9"
 walkdir = "2.3"
 landlock = "0.2" 
-<<<<<<< HEAD
-flexi_logger = "0.24"
-=======
 flexi_logger = "0.25"
->>>>>>> 5e4ac1e2
 
 [dev-dependencies]
 criterion = "0.4"
 env_logger = "0.10"
 input_buffer = "0.5"
-<<<<<<< HEAD
-socket2 = "0.4"
-=======
 socket2 = "0.5"
->>>>>>> 5e4ac1e2
 rand = "0.8"
 
 [[bin]]
